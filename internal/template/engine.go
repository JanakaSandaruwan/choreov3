--- conflicted
+++ resolved
@@ -6,12 +6,6 @@
 import (
 	"encoding/json"
 	"fmt"
-<<<<<<< HEAD
-	"hash/fnv"
-	"maps"
-	"reflect"
-=======
->>>>>>> 2c6b3c99
 	"strings"
 
 	"github.com/google/cel-go/cel"
@@ -317,77 +311,6 @@
 		ext.Lists(),
 		ext.Sets(),
 		ext.TwoVarComprehensions(),
-<<<<<<< HEAD
-		cel.Macros(sanitizeK8sResourceNameMacro),
-		cel.Function("omit",
-			cel.Overload("omit", []*cel.Type{}, cel.DynType,
-				cel.FunctionBinding(func(values ...ref.Val) ref.Val {
-					return omitCEL
-				}),
-			),
-		),
-		cel.Function("merge",
-			cel.Overload("merge_map_map", []*cel.Type{cel.MapType(cel.StringType, cel.DynType), cel.MapType(cel.StringType, cel.DynType)}, cel.MapType(cel.StringType, cel.DynType),
-				cel.BinaryBinding(func(lhs, rhs ref.Val) ref.Val {
-					baseVal := lhs.Value()
-					overrideVal := rhs.Value()
-
-					baseMap := make(map[string]any)
-					overrideMap := make(map[string]any)
-
-					switch b := baseVal.(type) {
-					case map[string]any:
-						baseMap = b
-					case map[ref.Val]ref.Val:
-						for k, v := range b {
-							baseMap[string(k.(types.String))] = v.Value()
-						}
-					}
-
-					switch o := overrideVal.(type) {
-					case map[string]any:
-						overrideMap = o
-					case map[ref.Val]ref.Val:
-						for k, v := range o {
-							overrideMap[string(k.(types.String))] = v.Value()
-						}
-					}
-
-					result := make(map[string]any)
-					maps.Copy(result, baseMap)
-					maps.Copy(result, overrideMap)
-
-					celResult := make(map[ref.Val]ref.Val)
-					for k, v := range result {
-						celResult[types.String(k)] = types.DefaultTypeAdapter.NativeToValue(v)
-					}
-
-					return types.NewDynamicMap(types.DefaultTypeAdapter, celResult)
-				}),
-			),
-		),
-		cel.Function("sanitizeK8sResourceName",
-			cel.Overload("sanitize_k8s_resource_name_string", []*cel.Type{cel.StringType}, cel.StringType,
-				cel.UnaryBinding(func(arg ref.Val) ref.Val {
-					return sanitizeK8sNameFromStrings([]string{arg.Value().(string)})
-				}),
-			),
-			cel.Overload("sanitize_k8s_resource_name_list", []*cel.Type{cel.ListType(cel.StringType)}, cel.StringType,
-				cel.UnaryBinding(sanitizeK8sName),
-			),
-		),
-		cel.Function("hash",
-			cel.Overload("hash_string", []*cel.Type{cel.StringType}, cel.StringType,
-				cel.UnaryBinding(func(arg ref.Val) ref.Val {
-					input := arg.Value().(string)
-					h := fnv.New32a()
-					h.Write([]byte(input))
-					return types.String(fmt.Sprintf("%08x", h.Sum32()))
-				}),
-			),
-		),
-=======
->>>>>>> 2c6b3c99
 	)
 
 	// Add our custom functions
