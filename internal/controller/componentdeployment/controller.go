--- conflicted
+++ resolved
@@ -22,11 +22,6 @@
 
 	openchoreov1alpha1 "github.com/openchoreo/openchoreo/api/v1alpha1"
 	"github.com/openchoreo/openchoreo/internal/controller"
-<<<<<<< HEAD
-	componentpipeline "github.com/openchoreo/openchoreo/internal/crd-renderer/component-pipeline"
-	pipelinecontext "github.com/openchoreo/openchoreo/internal/crd-renderer/component-pipeline/context"
-=======
->>>>>>> 95e79c7e
 	dpkubernetes "github.com/openchoreo/openchoreo/internal/dataplane/kubernetes"
 	"github.com/openchoreo/openchoreo/internal/labels"
 	componentpipeline "github.com/openchoreo/openchoreo/internal/pipeline/component"
@@ -250,11 +245,6 @@
 
 	// Prepare RenderInput
 	renderInput := &componentpipeline.RenderInput{
-<<<<<<< HEAD
-		Snapshot:            snapshot,
-		ComponentDeployment: componentDeployment,
-		Metadata:            metadataContext,
-=======
 		ComponentTypeDefinition: &snapshot.Spec.ComponentTypeDefinition,
 		Component:               &snapshot.Spec.Component,
 		Addons:                  snapshot.Spec.Addons,
@@ -262,7 +252,6 @@
 		Environment:             snapshot.Spec.Environment,
 		ComponentDeployment:     componentDeployment,
 		Metadata:                metadataContext,
->>>>>>> 95e79c7e
 	}
 
 	// Render resources using the shared pipeline instance
@@ -395,7 +384,6 @@
 	name, _ := metadata["name"].(string)
 
 	if kind != "" && name != "" {
-<<<<<<< HEAD
 		resourceID := fmt.Sprintf("%s-%s", strings.ToLower(kind), name)
 		if len(resourceID) > dpkubernetes.MaxLabelNameLength {
 			return dpkubernetes.GenerateK8sNameWithLengthLimit(dpkubernetes.MaxLabelNameLength,
@@ -403,9 +391,6 @@
 				name)
 		}
 		return resourceID
-=======
-		return fmt.Sprintf("%s-%s", strings.ToLower(kind), name)
->>>>>>> 95e79c7e
 	}
 
 	// Fallback: use index
